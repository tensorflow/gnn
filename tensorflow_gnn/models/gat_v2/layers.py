--- conflicted
+++ resolved
@@ -307,17 +307,10 @@
     where `z` is output of this `_split_heads`.
 
     Args:
-<<<<<<< HEAD
-      tensor: with shape [..., num_heads, channels_per_head].
-
-    Returns:
-      Tensor with shape [..., num_heads, channels_per_head] that reconstructs
-=======
       tensor: with shape `[..., num_heads * channels_per_head]`.
 
     Returns:
       Tensor with shape `[..., num_heads, channels_per_head]` that reconstructs
->>>>>>> d7a9659f
       `z` from `y = _merge_heads(z, "concat")`.
     """
     extra_dims = tensor.shape[1:-1]  # Possibly empty.
@@ -335,32 +328,19 @@
   """Combines output of attention heads by concatenation or mean.
 
   If merge_type is "concat", then:
-<<<<<<< HEAD
-     it converts tensor from shape [..., num_heads, channels_per_head], to
-     tensor of shape [..., num_heads * channels_per_head], by concatenation
-=======
      it converts tensor from shape `[..., num_heads, channels_per_head]`, to
      tensor of shape `[..., num_heads * channels_per_head]`, by concatenation
->>>>>>> d7a9659f
      along the last axis.
   Otherwise, if merge_type "mean", then:
      it converts tensor from shape [..., num_heads, channels_per_head], to
      tensor of shape [..., channels_per_head], by reduce_mean(axis=-2).
 
   Args:
-<<<<<<< HEAD
-    tensor: of shape [..., num_heads, channels_per_head].
-    merge_type: str. Must be one of {"mean", "concat"}.
-
-  Returns:
-    Tensor, with num_heads dimension removed (either averaged over, or
-=======
     tensor: of shape `[..., num_heads, channels_per_head]`.
     merge_type: str. Must be one of `{"mean", "concat"}`.
 
   Returns:
     Tensor, with `num_heads` dimension removed (either averaged over, or
->>>>>>> d7a9659f
     concatenated).
   """
   if merge_type == "concat":
