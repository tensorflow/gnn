--- conflicted
+++ resolved
@@ -322,11 +322,7 @@
     if pipeline_options:
       gcs_location = pipeline_options.view_as(GoogleCloudOptions).temp_location
     graph_dict = unigraph.read_graph(
-<<<<<<< HEAD
-        schema, path.dirname(filename), root, gcs_location=gcs_location)
-=======
         schema, graph_root_path, root, gcs_location=gcs_location)
->>>>>>> d7a9659f
 
     # Read the seeds, or use the node ids as the seeds.
     if seeds_filename:
