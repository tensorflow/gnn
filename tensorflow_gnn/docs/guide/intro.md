--- conflicted
+++ resolved
@@ -138,13 +138,6 @@
 ## Scaling Up
 
 In practice, many graphs are very large (e.g., a large social network may have
-<<<<<<< HEAD
-billions of nodes) and may not fit in memory. The approach this library uses
-in the case of large graphs is to sample neighborhoods around nodes which we
-want to train over (say, nodes with associated ground truth labels), and stream
-these sampled subgraphs from the filesystem into the TensorFlow training code.
-The node of interest is the root node of the sampled subgraph.
-=======
 billions of nodes) and may not fit in memory. The approach this library uses in
 the case of large graphs is to sample neighborhoods around nodes which we want
 to train over (say, nodes with associated ground truth labels), and stream these
@@ -152,23 +145,15 @@
 node of interest is the *root* node of the sampled subgraph. Such an approach
 was described in the literature for
 [GraphSAGE](https://arxiv.org/abs/1706.02216).
->>>>>>> d7a9659f
 
 ## About edge direction
 
 A `tfgnn.GraphTensor` (whether in memory or serialized) stores *directed* edges,
-<<<<<<< HEAD
-connecting a *source* to a *target* node. By convention, GraphTensors that
-represent sampled subgraphs have their edges directed away from the root.
-That is to say, the edge's source endpoint was found before the edge itself,
-and then the sampling has proceeded from source to target.
-=======
 connecting a *source* to a *target* node. The source node and target node
 are the endpoints of the edge. By convention, GraphTensors that represent
 sampled subgraphs have their edges directed away from the root. That is to say,
 the edge's source endpoint was found before the edge itself, and then the
 sampling has proceeded from source to target.
->>>>>>> d7a9659f
 
 However, **a GNN model can use edges in either direction**: the user can select
 either the source or target node as the *receiver node* of a convolution
