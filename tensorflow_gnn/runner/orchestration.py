# Copyright 2021 The TensorFlow GNN Authors. All Rights Reserved.
#
# Licensed under the Apache License, Version 2.0 (the "License");
# you may not use this file except in compliance with the License.
# You may obtain a copy of the License at
#
#     http://www.apache.org/licenses/LICENSE-2.0
#
# Unless required by applicable law or agreed to in writing, software
# distributed under the License is distributed on an "AS IS" BASIS,
# WITHOUT WARRANTIES OR CONDITIONS OF ANY KIND, either express or implied.
# See the License for the specific language governing permissions and
# limitations under the License.
# ==============================================================================
"""The runner entry point."""
import collections
import dataclasses
import functools
import os
import sys
from typing import Callable, Mapping, Optional, Sequence, Tuple, Union

import tensorflow as tf
import tensorflow_gnn as tfgnn
from tensorflow_gnn.runner.utils import model as model_utils
from tensorflow_gnn.runner.utils import model_export

# pylint:disable=g-import-not-at-top
if sys.version_info >= (3, 8):
  from typing import Protocol
  from typing import runtime_checkable
else:
  from typing_extensions import Protocol
  from typing_extensions import runtime_checkable
# pylint:enable=g-import-not-at-top

GraphTensorAndField = Tuple[tfgnn.GraphTensor, tfgnn.Field]
SizeConstraints = tfgnn.SizeConstraints


_map_over_dataset = functools.partial(
    tf.data.Dataset.map,
    deterministic=False,
    num_parallel_calls=tf.data.experimental.AUTOTUNE)


def _per_replica_batch_size(global_batch_size: int, num_replicas: int) -> int:
  if global_batch_size % num_replicas != 0:
    raise ValueError(f"The `global_batch_size` {global_batch_size} is not "
                     f"divisible by `num_replicas_in_sync` {num_replicas}")
  return global_batch_size // num_replicas


@dataclasses.dataclass
class TFDataServiceConfig:
  """Provides tf.data service related configuration options.

  tf.data service has data flexible visitation guarantees, its impact over your
  training pipelines will be empirical. Check out the tf.data service internals
  and operation details from
  https://www.tensorflow.org/api_docs/python/tf/data/experimental/service.
  """
  tf_data_service_address: str
  tf_data_service_job_name: str
  tf_data_service_mode: Union[str, tf.data.experimental.service.ShardingPolicy]


@runtime_checkable
class DatasetProvider(Protocol):

  def get_dataset(self, context: tf.distribute.InputContext) -> tf.data.Dataset:
    """Get a `tf.data.Dataset` by `context` per replica."""
    raise NotImplementedError()


class _WrappedDatasetProvider:
  """Wraps a `DatasetProvider` with batching and processing."""

  def __init__(self,
               apply_fn: Callable[[tf.data.Dataset], tf.data.Dataset],
               delegate: DatasetProvider,
               drop_remainder: bool,
               global_batch_size: int,
               tf_data_service_config: Optional[TFDataServiceConfig] = None):
    self._apply_fn = apply_fn
    self._delegate = delegate
    self._drop_remainder = drop_remainder
    self._global_batch_size = global_batch_size
    self._tf_data_service_config = tf_data_service_config

  def get_dataset(self, context: tf.distribute.InputContext) -> tf.data.Dataset:
    """Gets a batched dataset with `apply_fn` applied."""
    if self._tf_data_service_config:
      # Prevent any sharding for tf.data service.
      context = tf.distribute.InputContext(
          num_input_pipelines=1,
          input_pipeline_id=0,
          num_replicas_in_sync=context.num_replicas_in_sync)
    ds = self._delegate.get_dataset(context)
    ds = ds.batch(
        context.get_per_replica_batch_size(self._global_batch_size),
        drop_remainder=self._drop_remainder)
    if self._tf_data_service_config:
      if (self._tf_data_service_config.tf_data_service_address is None or
          self._tf_data_service_config.tf_data_service_mode is None or
          self._tf_data_service_config.tf_data_service_job_name is None):
        raise ValueError(
            "Specify tf_data_service_address, tf_data_service_mode and"
            "tf_data_service_job_name.")
      ds = ds.apply(
          tf.data.experimental.service.distribute(
              processing_mode=self._tf_data_service_config.tf_data_service_mode,
              service=self._tf_data_service_config.tf_data_service_address,
              job_name=self._tf_data_service_config.tf_data_service_job_name))
    return ds.apply(self._apply_fn)


@runtime_checkable
class GraphTensorPadding(Protocol):
  """Collects `GraphtTensor` padding helpers."""

<<<<<<< HEAD
  def get_filter_fn(self,
                    size_constraints: SizeConstraints) -> Callable[..., bool]:
=======
  def get_filter_fn(
      self,
      size_constraints: SizeConstraints) -> Callable[..., bool]:
>>>>>>> d7a9659f
    """"""
    raise NotImplementedError()

  def get_size_constraints(self, target_batch_size: int) -> SizeConstraints:
    """"""
    raise NotImplementedError()


@runtime_checkable
class GraphTensorProcessorFn(Protocol):
  """A class for `GraphTensor` processing."""

  def __call__(
      self,
      gt: tfgnn.GraphTensor) -> Union[tfgnn.GraphTensor, GraphTensorAndField]:
    """Processes a `GraphTensor` with optional `Field` extraction.

    Args:
      gt: A `GraphTensor` for processing.

    Returns:
      A processed `GraphTensor` or a processed `GraphTensor` and `Field.`
    """
    raise NotImplementedError()


@runtime_checkable
class ModelExporter(Protocol):
  """Saves a Keras model."""

  def save(
      self,
      preprocess_model: Optional[tf.keras.Model],
      model: tf.keras.Model,
      export_dir: str):
    """Saves a Keras model.

    All persistence decisions are left to the implementation: e.g., a Keras
    model with full API or a simple `tf.train.Checkpoint` may be saved.

    Args:
      preprocess_model: An optional `tf.keras.Model` for preprocessing.
      model: A `tf.keras.Model` to save.
      export_dir: A destination directory for the model.
    """
    raise NotImplementedError()


@runtime_checkable
class Task(Protocol):
  """Collects the ancillary, supporting pieces to train a Keras model.

  `Task`s are applied and used to compile a `tf.keras.Model` in the scope
  of a training invocation: they are subject to the executing context
  of the `Trainer` and should, when needed, override it (e.g., a global
  policy, like `tf.keras.mixed_precision.global_policy()` and its implications
  over logit and activation layers).

  A `Task` is expected to coordinate all of its methods and their return values
  to define a graph learning objective. Precisely:

  1) `preprocess` is expected to return a `GraphTensor` matching the input of
     the model returned by `adapt`
  2) `adapt` is expected to return a `tf.keras.Model` that accepts a
     `GraphTensor` matching the output of `preprocess`
  3) `losses` is expected to return callables (`tf.Tensor`, `tf.Tensor`) ->
     `tf.Tensor` that accept (`y_true`, `y_pred`) where `y_true` is produced
     by some dataset and `y_pred` is output of the adapted model (see (2))
  4) `metrics` is expected to return callables (`tf.Tensor`, `tf.Tensor`) ->
     `tf.Tensor` that accept (`y_true`, `y_pred`) where `y_true` is produced
     by some dataset and `y_pred` is output of the adapted model (see (2)).

  No constraints are made on the `adapt` method; e.g.: it may adapt its input by
  appending a head, it may add losses to its input, it may add metrics to its
  input or it may do any combination of the aforementioned modifications. The
  `adapt` method is expected to adapt an arbitrary `tf.keras.Model` to the graph
  learning objective. (The entire `Tasks` coordinates what that means with
  respect to input—via `preprocess`—, modeling—via `adapt`— and optimization—via
  `losses.`)
  """

  def adapt(self, model: tf.keras.Model) -> tf.keras.Model:
    """Adapt a model to a task by appending arbitrary head(s)."""
    raise NotImplementedError()

  def preprocess(self, gt: tfgnn.GraphTensor) -> tfgnn.GraphTensor:
    """Preprocess a scalar (after `merge_batch_to_components`) `GraphTensor`."""
    raise NotImplementedError()

  def losses(self) -> Sequence[Callable[[tf.Tensor, tf.Tensor], tf.Tensor]]:
    """Arbitrary losses matching any head(s)."""
    raise NotImplementedError()

  def metrics(self) -> Sequence[Callable[[tf.Tensor, tf.Tensor], tf.Tensor]]:
    """Arbitrary task specific metrics."""
    raise NotImplementedError()


@runtime_checkable
class Trainer(Protocol):
  """A class for training and validation."""

  @property
  def model_dir(self) -> str:
    raise NotImplementedError()

  @property
  def strategy(self) -> tf.distribute.Strategy:
    raise NotImplementedError()

  def train(
      self,
      model_fn: Callable[[], tf.keras.Model],
      train_ds_provider: DatasetProvider,
      *,
      epochs: int = 1,
      valid_ds_provider: Optional[DatasetProvider] = None) -> tf.keras.Model:
    """Trains a `tf.keras.Model` with optional validation.

    Args:
      model_fn: Returns a `tf.keras.Model` for use in training and validation.
      train_ds_provider: A `DatasetProvider` for training. The items of the
        `tf.data.Dataset` are pairs `(graph_tensor, label)` that represent one
        batch of per-replica training inputs after
        `GraphTensor.merge_batch_to_components()` has been applied.
      epochs: The epochs to train.
      valid_ds_provider: A `DatasetProvider` for validation. The items of the
        `tf.data.Dataset` are pairs `(graph_tensor, label)` that represent one
        batch of per-replica training inputs after
        `GraphTensor.merge_batch_to_components()` has been applied.

    Returns:
      A trained `tf.keras.Model.`
    """
    raise NotImplementedError()


def make_parsing_model(gtspec: tfgnn.GraphTensorSpec) -> tf.keras.Model:
  """Builds a `tf.keras.Model` that parses GraphTensors."""
  examples = tf.keras.layers.Input(
      shape=(),
      dtype=tf.string,
      name="examples")  # Name seen in SignatureDef.
  parsed = tfgnn.keras.layers.ParseExample(gtspec)(examples)
  return tf.keras.Model(examples, parsed)


def make_preprocessing_model(
    gtspec: tfgnn.GraphTensorSpec,
    preprocessors: Sequence[GraphTensorProcessorFn],
    task_preprocessor: Callable[[tfgnn.GraphTensor], tfgnn.GraphTensor],
    size_constraints: Optional[SizeConstraints] = None) -> tf.keras.Model:
  """Builds a `tf.keras.Model` that applies preprocessing.

  Args:
    gtspec: The `tfgnn.GraphTensorSpec` for input.
    preprocessors: The `GraphTensorProcessorFn` to apply.
    task_preprocessor: A `Task` preprocessor, used to apply any final objective
      specific processing.
    size_constraints: Any size constraints for padding.

  Returns:
    A `tf.keras.Model` with one, two or three outputs depending on the presence
    of `size_constraints` and the return values of `preprocessors.` Where
    outputs are (`tfgnn.GraphTensor`, `tfgnn.Field`, `tfgnn.Field`) as model
    input, label and mask (respectively).
  """
  gt = tf.keras.layers.Input(type_spec=gtspec)
  x = gt.merge_batch_to_components()

  if size_constraints is not None:
    x, mask = tfgnn.keras.layers.PadToTotalSizes(size_constraints)(x)
  else:
    mask = None

  # Apply preprocessors to GraphTensor x: exactly one may split out a label y.
  y = None

  for fn in preprocessors:
    output = fn(x)

    if isinstance(output, collections.Sequence):
      x, *ys = output
      if len(ys) == 1:
        yy = ys[0]
      else:
        raise ValueError(f"Expected (`GraphTensor`, `Field`) (got {output})")
      if y is not None and yy is not None:
        raise ValueError(f"Expected one label (got {y} and {yy})")
      y = yy
    else:
      x = output

    if not tfgnn.is_graph_tensor(x):
      raise ValueError(f"Expected `GraphTensor` (got {x})")

  x = task_preprocessor(x)

  if not tfgnn.is_graph_tensor(x):
    raise ValueError(f"Expected `GraphTensor` (got {x})")

  if y is None and mask is None:
    return tf.keras.Model(gt, x)
  elif y is not None and mask is None:
    return tf.keras.Model(gt, (x, y))
  elif y is not None and mask is not None:
    return tf.keras.Model(gt, (x, y, mask))

  raise ValueError(f"Expected labels with a mask (got None and {mask})")


def _get_padding_kwargs(
    padding: GraphTensorPadding, batch_size: int
) -> Mapping[str, Union[Callable[..., bool], tfgnn.SizeConstraints]]:
  size_constraints = padding.get_size_constraints(batch_size)
  filter_fn = padding.get_filter_fn(size_constraints)
  return {
      "padding_filter_fn": filter_fn,
      "padding_size_constraints": size_constraints
  }


def run(*,
        train_ds_provider: DatasetProvider,
        model_fn: Callable[[tfgnn.GraphTensorSpec], tf.keras.Model],
        optimizer_fn: Callable[[], tf.keras.optimizers.Optimizer],
        trainer: Trainer,
        task: Task,
        gtspec: tfgnn.GraphTensorSpec,
        global_batch_size: int,
        epochs: int = 1,
        drop_remainder: bool = False,
        export_dirs: Optional[Sequence[str]] = None,
        model_exporters: Optional[Sequence[ModelExporter]] = None,
        feature_processors: Optional[Sequence[GraphTensorProcessorFn]] = None,
        valid_ds_provider: Optional[DatasetProvider] = None,
        train_padding: Optional[GraphTensorPadding] = None,
        valid_padding: Optional[GraphTensorPadding] = None,
        tf_data_service_config: Optional[TFDataServiceConfig] = None):
  """Runs training (and validation) of a model on a task with the given data.

  This includes preprocessing the input data, adapting the model by appending
  the suitable head(s), and running training (and validation) with the
  requested distribution strategy.

  Args:
    train_ds_provider: A `DatasetProvider` for training. The `tf.data.Dataset`
      is not batched and contains scalar `GraphTensor` values.
    model_fn: Returns a `tf.keras.Model` for use in training and validation.
    optimizer_fn: Returns a `tf.keras.optimizers.Optimizer` for use in training.
    trainer: A `Trainer.`
    task: A `Task.`
    gtspec: A `tfgnn.GraphTensorSpec` for parsing the GraphTensors in the
      `train` and `valid` datasets.
    global_batch_size: The `tf.data.Dataset` global batch size for both training
      and validation.
    epochs: The epochs to train.
    drop_remainder: Whether to drop a `tf.data.Dataset` remainder at batching.
    export_dirs: Optional directories for exports (SavedModels); if unset,
      default behavior is `os.path.join(model_dir, "export").`
    model_exporters: Zero or more `ModelExporter` for exporting (SavedModels) to
      `export_dirs.` If unset, default behavior is `[KerasModelExporter()].`
    feature_processors: `tfgnn.GraphTensor` functions for feature processing:
      These may change some `tfgnn.GraphTensorSpec.` Functions are composed in
      order using `functools.reduce`; each function should accept a scalar
      `tfgnn.GraphTensor.`. All except one function should return a scalar
      `tfgnn.GraphTensor` with a single component; a single function, anywhere
      within `feature_processors` may return a tuple (`tfgnn.GraphTensor`,
      `tfgnn.Field`) where the `tfgnn.Field` is used for training labels.
    valid_ds_provider: A `DatasetProvider` for validation. The `tf.data.Dataset`
      is not batched and contains scalar `GraphTensor` values.
    train_padding: `GraphTensor` padding for training. Required if training on
      TPU.
    valid_padding: `GraphTensor` padding for validation. Required if training on
      TPU.
    tf_data_service_config: tf.data service speeds-up tf.data input pipeline
      runtime reducing input bottlenecks for model training. Particularly for
      training on accelerators consider enabling it. For more info please see:
      https://www.tensorflow.org/api_docs/python/tf/data/experimental/service.
  """
  validate = valid_ds_provider is not None

  if isinstance(trainer.strategy, tf.distribute.TPUStrategy):
    if train_padding is None:
      raise ValueError("`TPUStrategy` requires a `train_padding` (got None)")
    elif validate and valid_padding is None:
      raise ValueError("`TPUStrategy` requires a `valid_padding` (got None)")

  if not validate and valid_padding is not None:
    raise ValueError("`valid_padding` specified without a validation dataset")

  parsing_model = make_parsing_model(gtspec)
<<<<<<< HEAD
  preprocess_model = make_preprocessing_model(gtspec, feature_processors or ())

  def apply_fn(ds,
               *,
               padding_filter_fn: Optional[Callable[..., bool]] = None,
               padding_size_constraints: Optional[SizeConstraints] = None):
    ds = _map_over_dataset(ds, parsing_model)
    if padding_filter_fn is not None:
      ds = ds.filter(padding_filter_fn)
    if padding_size_constraints is not None:
      padding_preprocess_model = make_preprocessing_model(
          gtspec, feature_processors or (), padding_size_constraints)
=======
  preprocess_model = make_preprocessing_model(
      gtspec,
      feature_processors or (),
      task.preprocess)

  def apply_fn(ds,
               *,
               filter_fn: Optional[Callable[..., bool]] = None,
               size_constraints: Optional[SizeConstraints] = None):
    ds = _map_over_dataset(ds, parsing_model)
    if filter_fn is not None:
      ds = ds.filter(filter_fn)
    if size_constraints is not None:
      padding_preprocess_model = make_preprocessing_model(
          gtspec,
          feature_processors or (),
          task.preprocess,
          size_constraints)
>>>>>>> d7a9659f
      ds = _map_over_dataset(ds, padding_preprocess_model)
    else:
      ds = _map_over_dataset(ds, preprocess_model)
    return ds

  target_batch_size = _per_replica_batch_size(
<<<<<<< HEAD
      global_batch_size, trainer.strategy.num_replicas_in_sync)
=======
      global_batch_size,
      trainer.strategy.num_replicas_in_sync)

>>>>>>> d7a9659f
  # The following code computes the size_constraints for padding (on the host
  # that runs this Python code) before the actual training or validation
  # datasets are created (possibly replicated, possibly distributed to
  # one or more worker jobs).
  if train_padding is not None:
<<<<<<< HEAD
    train_apply_fn = functools.partial(
        apply_fn, **_get_padding_kwargs(train_padding, target_batch_size))
=======
    size_constraints = train_padding.get_size_constraints(target_batch_size)
    train_apply_fn = functools.partial(
        apply_fn,
        filter_fn=train_padding.get_filter_fn(size_constraints),
        size_constraints=size_constraints)
>>>>>>> d7a9659f
  else:
    train_apply_fn = apply_fn

  if validate and valid_padding is not None:
<<<<<<< HEAD
    valid_apply_fn = functools.partial(
        apply_fn, **_get_padding_kwargs(valid_padding, target_batch_size))
=======
    size_constraints = valid_padding.get_size_constraints(target_batch_size)
    valid_apply_fn = functools.partial(
        apply_fn,
        filter_fn=valid_padding.get_filter_fn(size_constraints),
        size_constraints=size_constraints)
>>>>>>> d7a9659f
  elif validate:
    valid_apply_fn = apply_fn

  train_ds_provider = _WrappedDatasetProvider(
      train_apply_fn,
      train_ds_provider,
      drop_remainder,
      global_batch_size,
      tf_data_service_config)

  if validate:
    valid_ds_provider = _WrappedDatasetProvider(
        valid_apply_fn,
        valid_ds_provider,
        drop_remainder,
        global_batch_size)

  def adapted_model_fn():
    if isinstance(preprocess_model.output, collections.Sequence):
      x, *_ = preprocess_model.output
    else:
      x = preprocess_model.output
    m = task.adapt(model_fn(x.spec))
    optimizer = optimizer_fn()
    if train_padding is None:
      m.compile(optimizer, loss=task.losses(), metrics=task.metrics())
    else:
      m.compile(optimizer, loss=task.losses(), weighted_metrics=task.metrics())
    return m

  model = trainer.train(
      adapted_model_fn,
      train_ds_provider,
      epochs=epochs,
      valid_ds_provider=valid_ds_provider)

  if model_exporters is None:
    model_exporters = [model_export.KerasModelExporter()]

  parsing_and_preprocess_model = model_utils.chain_first_output(
      parsing_model,
      preprocess_model, first_output_only=False)

  for export_dir in export_dirs or [os.path.join(trainer.model_dir, "export")]:
    for exporter in model_exporters:
      exporter.save(parsing_and_preprocess_model, model, export_dir)<|MERGE_RESOLUTION|>--- conflicted
+++ resolved
@@ -119,14 +119,9 @@
 class GraphTensorPadding(Protocol):
   """Collects `GraphtTensor` padding helpers."""
 
-<<<<<<< HEAD
-  def get_filter_fn(self,
-                    size_constraints: SizeConstraints) -> Callable[..., bool]:
-=======
   def get_filter_fn(
       self,
       size_constraints: SizeConstraints) -> Callable[..., bool]:
->>>>>>> d7a9659f
     """"""
     raise NotImplementedError()
 
@@ -334,19 +329,6 @@
     return tf.keras.Model(gt, (x, y))
   elif y is not None and mask is not None:
     return tf.keras.Model(gt, (x, y, mask))
-
-  raise ValueError(f"Expected labels with a mask (got None and {mask})")
-
-
-def _get_padding_kwargs(
-    padding: GraphTensorPadding, batch_size: int
-) -> Mapping[str, Union[Callable[..., bool], tfgnn.SizeConstraints]]:
-  size_constraints = padding.get_size_constraints(batch_size)
-  filter_fn = padding.get_filter_fn(size_constraints)
-  return {
-      "padding_filter_fn": filter_fn,
-      "padding_size_constraints": size_constraints
-  }
 
 
 def run(*,
@@ -419,20 +401,6 @@
     raise ValueError("`valid_padding` specified without a validation dataset")
 
   parsing_model = make_parsing_model(gtspec)
-<<<<<<< HEAD
-  preprocess_model = make_preprocessing_model(gtspec, feature_processors or ())
-
-  def apply_fn(ds,
-               *,
-               padding_filter_fn: Optional[Callable[..., bool]] = None,
-               padding_size_constraints: Optional[SizeConstraints] = None):
-    ds = _map_over_dataset(ds, parsing_model)
-    if padding_filter_fn is not None:
-      ds = ds.filter(padding_filter_fn)
-    if padding_size_constraints is not None:
-      padding_preprocess_model = make_preprocessing_model(
-          gtspec, feature_processors or (), padding_size_constraints)
-=======
   preprocess_model = make_preprocessing_model(
       gtspec,
       feature_processors or (),
@@ -451,49 +419,34 @@
           feature_processors or (),
           task.preprocess,
           size_constraints)
->>>>>>> d7a9659f
       ds = _map_over_dataset(ds, padding_preprocess_model)
     else:
       ds = _map_over_dataset(ds, preprocess_model)
     return ds
 
   target_batch_size = _per_replica_batch_size(
-<<<<<<< HEAD
-      global_batch_size, trainer.strategy.num_replicas_in_sync)
-=======
       global_batch_size,
       trainer.strategy.num_replicas_in_sync)
 
->>>>>>> d7a9659f
   # The following code computes the size_constraints for padding (on the host
   # that runs this Python code) before the actual training or validation
   # datasets are created (possibly replicated, possibly distributed to
   # one or more worker jobs).
   if train_padding is not None:
-<<<<<<< HEAD
-    train_apply_fn = functools.partial(
-        apply_fn, **_get_padding_kwargs(train_padding, target_batch_size))
-=======
     size_constraints = train_padding.get_size_constraints(target_batch_size)
     train_apply_fn = functools.partial(
         apply_fn,
         filter_fn=train_padding.get_filter_fn(size_constraints),
         size_constraints=size_constraints)
->>>>>>> d7a9659f
   else:
     train_apply_fn = apply_fn
 
   if validate and valid_padding is not None:
-<<<<<<< HEAD
-    valid_apply_fn = functools.partial(
-        apply_fn, **_get_padding_kwargs(valid_padding, target_batch_size))
-=======
     size_constraints = valid_padding.get_size_constraints(target_batch_size)
     valid_apply_fn = functools.partial(
         apply_fn,
         filter_fn=valid_padding.get_filter_fn(size_constraints),
         size_constraints=size_constraints)
->>>>>>> d7a9659f
   elif validate:
     valid_apply_fn = apply_fn
 
