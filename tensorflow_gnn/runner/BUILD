load("@tensorflow_gnn//tensorflow_gnn:tensorflow_gnn.bzl", "pytype_strict_library")
load("@tensorflow_gnn//tensorflow_gnn:tensorflow_gnn.bzl", "py_strict_test")
load("@tensorflow_gnn//tensorflow_gnn:tensorflow_gnn.bzl", "distribute_py_test")

licenses(["notice"])

pytype_strict_library(
    name = "runner",
    srcs = ["__init__.py"],
    visibility = ["//visibility:public"],
    deps = [
        ":interfaces",
        ":orchestration",
        "//tensorflow_gnn/runner/input:datasets",
        "//tensorflow_gnn/runner/tasks:classification",
        "//tensorflow_gnn/runner/tasks:regression",
        "//tensorflow_gnn/runner/trainers:keras_fit",
        "//tensorflow_gnn/runner/utils:attribution",
        "//tensorflow_gnn/runner/utils:label_fns",
        "//tensorflow_gnn/runner/utils:model",
        "//tensorflow_gnn/runner/utils:model_dir",
        "//tensorflow_gnn/runner/utils:model_export",
        "//tensorflow_gnn/runner/utils:model_templates",
        "//tensorflow_gnn/runner/utils:padding",
        "//tensorflow_gnn/runner/utils:strategies",
    ],
)

pytype_strict_library(
    name = "interfaces",
    srcs = ["interfaces.py"],
    srcs_version = "PY3",
    visibility = [":__subpackages__"],
    deps = [
        "//:expect_tensorflow_installed",
        "//tensorflow_gnn",
    ],
)

pytype_strict_library(
    name = "orchestration",
    srcs = ["orchestration.py"],
    srcs_version = "PY3",
<<<<<<< HEAD
=======
    # visibility = [":__subpackages__"],
    visibility = ["//visibility:public"],
>>>>>>> 41435ef8
    deps = [
        ":interfaces",
        "//:expect_tensorflow_installed",
        "//tensorflow_gnn",
        "//tensorflow_gnn/runner/utils:model",
        "//tensorflow_gnn/runner/utils:model_export",
        "//tensorflow_gnn/runner/utils:parsing",
    ],
)

distribute_py_test(
    name = "distribute_test",
    size = "large",
    srcs = ["distribute_test.py"],
    shard_count = 8,
    tags = [
        "no_oss",  # TODO(b/238827505)
        "nomultivm",  # TODO(b/170502145)
    ],
    xla_enable_strict_auto_jit = False,
    deps = [
        ":orchestration",
        "//third_party/py/immutabledict",
        "//:expect_tensorflow_installed",
        "//tensorflow_gnn",
        "//tensorflow_gnn/models/vanilla_mpnn",
        "//tensorflow_gnn/runner/tasks:classification",
        "//tensorflow_gnn/runner/tasks:regression",
        "//tensorflow_gnn/runner/trainers:keras_fit",
        "//tensorflow_gnn/runner/utils:label_fns",
        "//tensorflow_gnn/runner/utils:model_templates",
        "//tensorflow_gnn/runner/utils:padding",
    ],
)

py_strict_test(
    name = "orchestration_test",
    srcs = ["orchestration_test.py"],
    deps = [
        ":orchestration",
        "//:expect_absl_installed",
        "//:expect_tensorflow_installed",
        "//tensorflow_gnn",
        "//tensorflow_gnn/models/vanilla_mpnn",
        "//tensorflow_gnn/runner/tasks:classification",
        "//tensorflow_gnn/runner/trainers:keras_fit",
        "//tensorflow_gnn/runner/utils:label_fns",
    ],
)<|MERGE_RESOLUTION|>--- conflicted
+++ resolved
@@ -30,7 +30,8 @@
     name = "interfaces",
     srcs = ["interfaces.py"],
     srcs_version = "PY3",
-    visibility = [":__subpackages__"],
+    # visibility = [":__subpackages__"],
+    visibility = ["//visibility:public"],
     deps = [
         "//:expect_tensorflow_installed",
         "//tensorflow_gnn",
@@ -41,11 +42,6 @@
     name = "orchestration",
     srcs = ["orchestration.py"],
     srcs_version = "PY3",
-<<<<<<< HEAD
-=======
-    # visibility = [":__subpackages__"],
-    visibility = ["//visibility:public"],
->>>>>>> 41435ef8
     deps = [
         ":interfaces",
         "//:expect_tensorflow_installed",
