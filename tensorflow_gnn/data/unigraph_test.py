--- conflicted
+++ resolved
@@ -183,49 +183,35 @@
     node_set = text_format.Parse(
         """
         features {
-<<<<<<< HEAD
-=======
           key: "id"
           value: {
               dtype: DT_STRING
           }
         }
         features {
->>>>>>> d7a9659f
           key: "int_feature"
           value: {
             dtype: DT_INT64
           }
         }
-<<<<<<< HEAD
-        features: {
-=======
         features {
->>>>>>> d7a9659f
           key: "float_feature"
           value {
               dtype: DT_FLOAT
           }
         }
-<<<<<<< HEAD
-        features: {
-=======
         features {
->>>>>>> d7a9659f
             key: "string_feature"
             value {
                 dtype: DT_STRING
             }
         }
-<<<<<<< HEAD
-=======
         features {
             key: "bool_feature"
             value {
                 dtype: DT_BOOL
             }
         }
->>>>>>> d7a9659f
         metadata {
             bigquery {
                 table_spec {
@@ -250,22 +236,14 @@
           "id": "id1",
           "string_feature": "a",
           "float_feature": 1.0,
-<<<<<<< HEAD
-          "int_feature": 2
-=======
           "int_feature": 2,
           "bool_feature": True
->>>>>>> d7a9659f
       }, {
           "id": "id2",
           "string_feature": "b",
           "int_feature": 3,
-<<<<<<< HEAD
-          "float_feature": 4.0
-=======
           "float_feature": 4.0,
           "bool_feature": False
->>>>>>> d7a9659f
       }])
 
     with test_pipeline.TestPipeline() as pipeline:
@@ -313,8 +291,6 @@
                                       }
                                     }
                                   }
-<<<<<<< HEAD
-=======
                                   feature {
                                       key: "bool_feature"
                                       value {
@@ -323,7 +299,6 @@
                                         }
                                       }
                                   }
->>>>>>> d7a9659f
                               }""", tf.train.Example())),
                          (b"id2",
                           text_format.Parse(
@@ -360,8 +335,6 @@
                                       }
                                     }
                                   }
-<<<<<<< HEAD
-=======
                                   feature {
                                       key: "bool_feature"
                                       value {
@@ -370,7 +343,6 @@
                                           }
                                       }
                                   }
->>>>>>> d7a9659f
                                 }""", tf.train.Example()))]))
 
   def test_bigquery_row_to_keyed_example_edge_set(self):
@@ -880,8 +852,6 @@
           util.equal_to(expected_graph["nodes"]["customers"]),
           label="customers")
 
-<<<<<<< HEAD
-=======
 
 def deep_dict_value_map(fn, d, depth=2):
   if depth == 0:
@@ -925,7 +895,6 @@
          for src, tgt in zip(_OWNS_CARDS_SRC_IDS, _OWNS_CARDS_TGT_IDS)])
     self.assertSetEqual(set_ids, expected_set_ids)
 
->>>>>>> d7a9659f
 
 if __name__ == "__main__":
   tf.test.main()